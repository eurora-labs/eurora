{
	"name": "@eurora/ai-chat",
	"version": "0.0.1",
	"scripts": {
		"dev": "vite dev",
		"build": "vite build",
		"preview": "vite preview",
		"test": "npm run test:integration && npm run test:unit",
		"check-types": "tsc --noEmit",
		"check": "svelte-kit sync && svelte-check --tsconfig ./tsconfig.json",
		"check:watch": "svelte-kit sync && svelte-check --tsconfig ./tsconfig.json --watch",
		"lint": "eslint .",
		"test:integration": "playwright test",
		"test:unit": "vitest"
	},
	"files": [
		"dist",
		"!dist/**/*.test.*",
		"!dist/**/*.spec.*"
	],
	"sideEffects": [
		"**/*.css"
	],
	"svelte": "./dist/index.js",
	"types": "./dist/index.d.ts",
	"type": "module",
	"exports": {
		".": {
			"types": "./dist/index.js",
			"svelte": "./dist/index.d.ts"
		}
	},
	"peerDependencies": {
		"@eurora/ui": "workspace:*",
		"svelte": "^5.0.0"
	},
	"dependencies": {
		"@eurora/katex": "workspace:*",
		"lucide-svelte": "^0.484.0"
	},
	"devDependencies": {
		"@eurora/typescript-config": "workspace:*",
		"@eslint/compat": "^1.2.7",
		"@eslint/js": "^9.23.0",
		"@playwright/test": "^1.51.1",
		"@sveltejs/adapter-static": "^3.0.8",
		"@sveltejs/kit": "^2.20.2",
		"@sveltejs/package": "^2.0.0",
		"@sveltejs/vite-plugin-svelte": "^5.0.0",
		"@tailwindcss/vite": "^4.0.17",
		"@testing-library/jest-dom": "^6.6.3",
		"@testing-library/svelte": "^5.2.4",
		"eslint": "^9.23.0",
		"eslint-config-prettier": "^10.1.1",
		"eslint-plugin-svelte": "^2.46.1",
		"globals": "^15.14.0",
		"jsdom": "^25.0.1",
		"lucide-svelte": "^0.484.0",
		"prettier": "^3.5.3",
		"prettier-plugin-svelte": "^3.3.3",
		"prettier-plugin-tailwindcss": "^0.6.11",
		"publint": "^0.3.9",
		"svelte": "^5.0.0",
		"svelte-check": "^4.0.0",
		"typescript": "^5.8.2",
		"typescript-eslint": "^8.28.0",
<<<<<<< HEAD
		"vite": "^6.2.0",
		"vitest": "^3.0.0"
=======
		"vite": "^6.2.3",
		"vitest": "^3.0.6"
>>>>>>> 9d6bb87a
	}
}<|MERGE_RESOLUTION|>--- conflicted
+++ resolved
@@ -64,12 +64,7 @@
 		"svelte-check": "^4.0.0",
 		"typescript": "^5.8.2",
 		"typescript-eslint": "^8.28.0",
-<<<<<<< HEAD
-		"vite": "^6.2.0",
-		"vitest": "^3.0.0"
-=======
 		"vite": "^6.2.3",
 		"vitest": "^3.0.6"
->>>>>>> 9d6bb87a
 	}
 }