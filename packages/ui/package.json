{
	"name": "@eurora/ui",
	"version": "0.0.1",
	"type": "module",
	"module": "index.ts",
	"main": "index.ts",
	"scripts": {
		"dev": "vite dev",
		"build": "vite build",
		"preview": "vite preview",
		"test": "npm run test:integration && npm run test:unit",
		"check-types": "tsc --noEmit",
		"check": "svelte-kit sync && svelte-check --tsconfig ./tsconfig.json",
		"check:watch": "svelte-kit sync && svelte-check --tsconfig ./tsconfig.json --watch",
		"lint": "eslint .",
		"test:integration": "playwright test",
		"test:unit": "vitest",
		"ui:add": "pnpm dlx shadcn-svelte@next add"
	},
	"peerDependencies": {
		"@lucide/svelte": "^0.510.0",
<<<<<<< HEAD
		"svelte": "^5.0.0",
		"@icons-pack/svelte-simple-icons": "^5.0.0"
=======
		"svelte": "^5.0.0"
>>>>>>> e85e09b5
	},
	"devDependencies": {
		"@eslint/compat": "^1.2.9",
		"@eslint/js": "^9.25.1",
		"@eurora/eslint-config": "workspace:*",
		"@eurora/typescript-config": "workspace:*",
		"@lucide/svelte": "^0.510.0",
		"@playwright/test": "^1.52.0",
		"@sveltejs/adapter-static": "^3.0.8",
		"@sveltejs/kit": "^2.20.7",
		"@sveltejs/package": "^2.3.11",
		"@sveltejs/vite-plugin-svelte": "^5.0.0",
		"@tailwindcss/container-queries": "^0.1.1",
		"@tailwindcss/forms": "^0.5.10",
		"@tailwindcss/postcss": "^4.1.4",
		"@tailwindcss/typography": "^0.5.16",
		"@tailwindcss/vite": "^4.1.4",
		"@testing-library/jest-dom": "^6.6.3",
		"@testing-library/svelte": "^5.2.4",
		"autoprefixer": "^10.4.21",
		"bits-ui": "^1.4.2",
		"clsx": "^2.1.1",
		"eslint": "^9.25.1",
		"eslint-config-prettier": "^10.1.2",
		"eslint-plugin-svelte": "^2.46.1",
		"globals": "^15.14.0",
		"jsdom": "^25.0.1",
		"postcss-import": "^16.1.0",
		"prettier": "^3.5.3",
		"prettier-plugin-svelte": "^3.3.3",
		"prettier-plugin-tailwindcss": "^0.6.11",
		"publint": "^0.3.12",
		"svelte": "^5.28.2",
		"svelte-check": "^4.1.6",
		"svelte-radix": "^2.0.1",
		"tailwind-merge": "^2.6.0",
		"tailwind-variants": "^0.3.1",
		"tailwindcss-animate": "^1.0.7",
		"typescript": "^5.8.3",
		"typescript-eslint": "^8.31.1",
		"vite": "^6.3.4",
		"vitest": "^3.1.2"
	},
	"imports": {
		"#*": [
			"./src/*.ts",
			"./src/*.svelte"
		]
	},
	"exports": {
		".": {
			"types": "./src/index.ts",
			"svelte": "./src/index.ts"
		},
		"./global.css": "./src/global.css",
		"./tailwind.config": "./tailwind.config.ts",
		"./postcss.config": "./postcss.config.js",
		"./utils.js": "./src/utils.ts"
	}
}<|MERGE_RESOLUTION|>--- conflicted
+++ resolved
@@ -19,12 +19,8 @@
 	},
 	"peerDependencies": {
 		"@lucide/svelte": "^0.510.0",
-<<<<<<< HEAD
 		"svelte": "^5.0.0",
 		"@icons-pack/svelte-simple-icons": "^5.0.0"
-=======
-		"svelte": "^5.0.0"
->>>>>>> e85e09b5
 	},
 	"devDependencies": {
 		"@eslint/compat": "^1.2.9",
