--- conflicted
+++ resolved
@@ -17,12 +17,17 @@
 		"test:unit": "vitest",
 		"ui:add": "pnpm dlx shadcn-svelte@next add"
 	},
+    "dependencies": {
+		"@eurora/katex": "workspace:*"
+
+    },
 	"peerDependencies": {
-		"lucide-svelte": "^0.484.0",
-		"svelte": "^5.0.0"
+		"lucide-svelte": "^0.485.0",
+		"svelte": "^5.0.0",
+		"@eurora/katex": "workspace:*"
+
 	},
 	"devDependencies": {
-		"@eurora/katex": "workspace:*",
 		"@eurora/eslint-config": "workspace:*",
 		"@eurora/typescript-config": "workspace:*",
 		"@sveltejs/adapter-static": "^3.0.8",
@@ -33,7 +38,7 @@
 		"autoprefixer": "^10.4.21",
 		"bits-ui": "^1.3.14",
 		"clsx": "^2.1.1",
-		"lucide-svelte": "^0.484.0",
+		"lucide-svelte": "^0.485.0",
 		"postcss-import": "^16.1.0",
 		"svelte": "^5.20.2",
 		"svelte-radix": "^2.0.1",
@@ -41,20 +46,12 @@
 		"tailwind-variants": "^0.3.1",
 		"tailwindcss-animate": "^1.0.7",
 		"typescript": "^5.8.2",
-		"vite": "^5.4.15",
-		"vitest": "^3.0.0",
-<<<<<<< HEAD
-
-		"@eslint/compat": "^1.2.5",
-		"@eslint/js": "^9.18.0",
-		"@playwright/test": "^1.49.1",
-		"@sveltejs/kit": "^2.16.0",
-=======
+		"vite": "^6.2.3",
+		"vitest": "^3.0.6",
 		"@eslint/compat": "^1.2.7",
 		"@eslint/js": "^9.23.0",
 		"@playwright/test": "^1.51.1",
 		"@sveltejs/kit": "^2.20.2",
->>>>>>> 49063d23
 		"@sveltejs/package": "^2.0.0",
 		"@sveltejs/vite-plugin-svelte": "^5.0.0",
 		"@tailwindcss/vite": "^4.0.17",
