--- conflicted
+++ resolved
@@ -44,13 +44,8 @@
 		"eslint-plugin-svelte": "^2.46.1",
 		"globals": "^15.14.0",
 		"jsdom": "^25.0.1",
-<<<<<<< HEAD
-		"layerchart": "2.0.0-next.17",
 		"mode-watcher": "^1.0.8",
-=======
 		"layerchart": "2.0.0-next.22",
-		"mode-watcher": "^1.0.7",
->>>>>>> 8c19a218
 		"paneforge": "1.0.0-next.5",
 		"postcss": "^8.5.6",
 		"postcss-cli": "^11.0.0",
