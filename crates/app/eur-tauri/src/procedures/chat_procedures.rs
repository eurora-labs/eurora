--- conflicted
+++ resolved
@@ -69,17 +69,10 @@
             content: MessageContent::Text(query.text.clone()),
         };
 
-<<<<<<< HEAD
         // personal_db
         //     .insert_chat_message_from_message(conversation_id.as_str(), user_message.clone())
         //     .await
-        //     .expect("Failed to insert chat message");
-=======
-        personal_db
-            .insert_chat_message_from_message(conversation_id.as_str(), user_message.clone())
-            .await
-            .map_err(|e| format!("Failed to insert chat message: {e}"))?;
->>>>>>> c457078f
+        //     .map_err(|e| format!("Failed to insert chat message: {e}"))?;
 
         messages.push(user_message);
 
@@ -151,7 +144,6 @@
             }
         }
 
-<<<<<<< HEAD
         // personal_db
         //     .insert_chat_message_from_message(
         //         conversation_id.as_str(),
@@ -161,19 +153,7 @@
         //         },
         //     )
         //     .await
-        //     .expect("Failed to insert chat message");
-=======
-        personal_db
-            .insert_chat_message_from_message(
-                conversation_id.as_str(),
-                Message {
-                    role: Role::Assistant,
-                    content: MessageContent::Text(complete_response.clone()),
-                },
-            )
-            .await
-            .map_err(|e| format!("Failed to insert chat message: {e}"))?;
->>>>>>> c457078f
+        //     .map_err(|e| format!("Failed to insert chat message: {e}"))?;
 
         Ok(complete_response)
     }
