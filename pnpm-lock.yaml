--- conflicted
+++ resolved
@@ -992,13 +992,8 @@
         specifier: ^25.0.1
         version: 25.0.1
       layerchart:
-<<<<<<< HEAD
         specifier: 2.0.0-next.29
-        version: 2.0.0-next.29(svelte@5.34.9)
-=======
-        specifier: 2.0.0-next.27
-        version: 2.0.0-next.27(svelte@5.35.4)
->>>>>>> 40c33c0f
+        version: 2.0.0-next.29(svelte@5.35.4)
       mode-watcher:
         specifier: ^1.1.0
         version: 1.1.0(svelte@5.35.4)
@@ -1469,13 +1464,8 @@
         specifier: ^25.0.1
         version: 25.0.1
       layerchart:
-<<<<<<< HEAD
         specifier: 2.0.0-next.29
-        version: 2.0.0-next.29(svelte@5.34.9)
-=======
-        specifier: 2.0.0-next.27
-        version: 2.0.0-next.27(svelte@5.35.4)
->>>>>>> 40c33c0f
+        version: 2.0.0-next.29(svelte@5.35.4)
       mode-watcher:
         specifier: ^1.1.0
         version: 1.1.0(svelte@5.35.4)
@@ -1681,13 +1671,8 @@
         specifier: ^25.0.1
         version: 25.0.1
       layerchart:
-<<<<<<< HEAD
         specifier: 2.0.0-next.29
-        version: 2.0.0-next.29(svelte@5.34.9)
-=======
-        specifier: 2.0.0-next.27
-        version: 2.0.0-next.27(svelte@5.35.4)
->>>>>>> 40c33c0f
+        version: 2.0.0-next.29(svelte@5.35.4)
       mode-watcher:
         specifier: ^1.1.0
         version: 1.1.0(svelte@5.35.4)
@@ -5852,10 +5837,6 @@
     resolution: {integrity: sha512-dle9A3yYxlBSrt8Fu+IpjGT8SY8hN0mlaA6GY8t0P5PjIOZemULz/E2Bnm/2dcUOena75OTNkHI76uZBNUUq3A==}
     engines: {node: ^10 || ^12 || >=14}
 
-  postcss@8.5.4:
-    resolution: {integrity: sha512-QSa9EBe+uwlGTFmHsPKokv3B/oEMQZxfqW0QqNCyhpa6mB1afzulwn8hihglqAb2pOw+BJgNlmXQ8la2VeHB7w==}
-    engines: {node: ^10 || ^12 || >=14}
-
   postcss@8.5.6:
     resolution: {integrity: sha512-3Ybi1tAuwAP9s0r1UQ2J4n5Y0G05bJkpUIO0/bI9MhwmD70S5aTWbXGBwxHrelT+XM1k6dM0pk+SwNkpTRN7Pg==}
     engines: {node: ^10 || ^12 || >=14}
@@ -9253,7 +9234,7 @@
       assertion-error: 2.0.1
       check-error: 2.1.1
       deep-eql: 5.0.2
-      loupe: 3.1.3
+      loupe: 3.1.4
       pathval: 2.0.0
 
   chalk@2.4.2:
@@ -10810,11 +10791,7 @@
 
   kolorist@1.8.0: {}
 
-<<<<<<< HEAD
-  layerchart@2.0.0-next.29(svelte@5.34.9):
-=======
-  layerchart@2.0.0-next.27(svelte@5.35.4):
->>>>>>> 40c33c0f
+  layerchart@2.0.0-next.29(svelte@5.35.4):
     dependencies:
       '@dagrejs/dagre': 1.1.5
       '@layerstack/svelte-actions': 1.0.1-next.12
@@ -11730,12 +11707,6 @@
       picocolors: 1.1.1
       source-map-js: 1.2.1
 
-  postcss@8.5.4:
-    dependencies:
-      nanoid: 3.3.11
-      picocolors: 1.1.1
-      source-map-js: 1.2.1
-
   postcss@8.5.6:
     dependencies:
       nanoid: 3.3.11
@@ -12876,7 +12847,7 @@
       esbuild: 0.25.4
       fdir: 6.4.4(picomatch@4.0.2)
       picomatch: 4.0.2
-      postcss: 8.5.4
+      postcss: 8.5.6
       rollup: 4.41.1
       tinyglobby: 0.2.14
     optionalDependencies:
