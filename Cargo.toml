--- conflicted
+++ resolved
@@ -16,31 +16,18 @@
 indexmap = "2.9" # collapse 2.9, 1.9  
 bstr = "1.11.1"
 insta = "1.41.1"
-<<<<<<< HEAD
-uuid = { version = "1.16.0", features = ["v4", "serde"] }
+uuid = { version = "1.17.0", features = ["v4", "serde"] }
 serde = { version = "1.0", features = ["derive"], default-features = false }
 thiserror = "2.0.9"
-tokio = { version = "1.44.2", default-features = false }
-=======
-uuid = { version = "1.17.0", features = ["v4", "serde"] }
-serde = { version = "1.0", features = ["derive"],  default-features = false}
-thiserror = "2.0.9"
-tokio = { version = "1.45.1", default-features = false  }
->>>>>>> 00abf73c
+tokio = { version = "1.45.1", default-features = false }
 keyring = { version = "3.6.2", features = [
     "apple-native",
     "windows-native",
     "linux-native",
     "crypto-rust",
-<<<<<<< HEAD
 ], default-features = false }
-anyhow = "1.0.97"
-parking_lot = "0.12.3"
-=======
-], default-features = false}
 anyhow = "1.0.98"
 parking_lot = "0.12.4"
->>>>>>> 00abf73c
 futures = { version = "0.3.31" }
 toml = "0.8.13"
 tracing = "0.1.41"
