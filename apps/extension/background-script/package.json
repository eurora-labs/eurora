{
	"name": "@eurora/extension-background-script",
	"private": true,
	"version": "0.0.1",
	"type": "module",
	"module": "index.ts",
	"main": "index.ts",
	"exports": {
		".": {
			"types": "./index.ts",
			"svelte": "./index.ts"
		}
	},
	"scripts": {
		"dev": "vite dev",
		"build": "vite build",
		"preview": "vite preview",
		"prepare": "svelte-kit sync || echo ''",
		"check": "svelte-kit sync && svelte-check --tsconfig ./tsconfig.json",
		"check:watch": "svelte-kit sync && svelte-check --tsconfig ./tsconfig.json --watch",
		"format": "prettier --write .",
		"lint": "prettier --check . && eslint .",
		"test:unit": "vitest",
		"test": "npm run test:unit -- --run && npm run test:e2e",
		"test:e2e": "playwright test"
	},
	"devDependencies": {
		"@eslint/compat": "^1.2.7",
		"@eslint/js": "^9.23.0",
		"@eurora/eslint-config": "workspace:*",
		"@eurora/proto": "workspace:*",
		"@eurora/typescript-config": "workspace:*",
		"@playwright/test": "^1.51.1",
		"@testing-library/jest-dom": "^6.6.3",
		"@types/chrome": "^0.0.312",
		"eslint": "^9.23.0",
		"eslint-config-prettier": "^10.1.1",
		"globals": "^15.15.0",
		"jsdom": "^25.0.1",
		"prettier": "^3.5.3",
		"typescript": "^5.8.2",
		"typescript-eslint": "^8.28.0",
<<<<<<< HEAD
		"vite": "^6.2.0",
=======
		"vite": "^6.2.3",
>>>>>>> ceae0ccd
		"vite-plugin-dts": "^4.5.3",
		"vitest": "^3.0.6"
	},
	"dependencies": {
		"@sentry/vite-plugin": "^3.2.3",
		"@sentry/browser": "^9.9.0"
	}
}<|MERGE_RESOLUTION|>--- conflicted
+++ resolved
@@ -40,11 +40,7 @@
 		"prettier": "^3.5.3",
 		"typescript": "^5.8.2",
 		"typescript-eslint": "^8.28.0",
-<<<<<<< HEAD
-		"vite": "^6.2.0",
-=======
 		"vite": "^6.2.3",
->>>>>>> ceae0ccd
 		"vite-plugin-dts": "^4.5.3",
 		"vitest": "^3.0.6"
 	},
